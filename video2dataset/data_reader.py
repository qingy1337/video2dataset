"""classes and functions for downloading videos"""

import os
import uuid
import requests
import yt_dlp
from yt_dlp.utils import download_range_func
import io
import webvtt
import ffmpeg
import re
import itertools
from threading import Lock


def video2audio(video, audio_format, tmp_dir):
    """extract audio from video"""
    path = f"{tmp_dir}/{str(uuid.uuid4())}.{audio_format}"
    num_streams = len(ffmpeg.probe(video)["streams"])
    ffmpeg_args = {"f": audio_format}

    if int(num_streams) > 1:  # video has audio stream
        try:
            video = ffmpeg.input(video)
            (ffmpeg.output(video.audio, path, **ffmpeg_args).run(capture_stderr=True))
        except ffmpeg.Error as _:
            path = None
    else:
        path = None
    return path


def sub_to_dict(sub, dedupe=True, single=False) -> list:
    """Convert WebVTT to JSON, optionally removing duplicate lines"""

    captions = webvtt.read_buffer(io.StringIO(sub))
    dicts = [{"start": c.start, "end": c.end, "lines": c.lines} for c in captions]
    if dedupe:
        dicts = []
        prev_line = None
        for c in captions:
            if any("<c>" in l for l in c.lines):
                continue
            # Collect lines that are not dupes
            not_dupe_lines = []
            for line in c.lines:
                if not line.strip():
                    continue
                if line != prev_line:
                    not_dupe_lines.append(line)
                prev_line = line
            if not_dupe_lines:
                dicts.append({"start": c.start, "end": c.end, "lines": not_dupe_lines})
    if single:
        for d in dicts:
            d["line"] = "\n".join(d.pop("lines"))
    return dicts


def get_yt_meta(url, yt_metadata_args: dict) -> dict:
    """Return yt meta dict with meta data and/or subtitles
    yt_metadata_args is a dict of follwing format:
    yt_metadata_args = {
        'writesubtitles': 'first',
        'subtitleslangs': ['en'],
        'writeautomaticsub': True,
        'get_info': True
    }

    writesubtitles:    Whether to write subtitles for each provided language or just the first present
    writeautomaticsub: Write the automatically generated subtitles to a file
    subtitleslangs:    List of languages of the subtitles to download.
    get_info:          Whether to add info (title, description, tags etc) to the output.
    """

    write_subs = yt_metadata_args.get("writesubtitles", None)

    yt_metadata_args["skip_download"] = True
    yt_metadata_args["ignoreerrors"] = True
    yt_metadata_args["quiet"] = True

    info_dict, full_sub_dict = None, None

    with yt_dlp.YoutubeDL(yt_metadata_args) as yt:
        info_dict = yt.extract_info(url, download=False)
        if write_subs:
            full_sub_dict = {}
            for lang in yt_metadata_args["subtitleslangs"]:
                if lang not in info_dict["requested_subtitles"]:
                    continue
                sub_url = info_dict["requested_subtitles"][lang]["url"]
                res = requests.get(sub_url, timeout=10)
                sub = io.TextIOWrapper(io.BytesIO(res.content)).read()
                full_sub_dict[lang] = sub_to_dict(sub)

                if write_subs == "first":
                    break

        if yt_metadata_args["get_info"]:
            info_dict.pop("subtitles")
            info_dict.pop("requested_formats")
            info_dict.pop("formats")
            info_dict.pop("thumbnails")
            info_dict.pop("automatic_captions")
        else:
            info_dict = None

        yt_meta_dict = {"info": info_dict, "subtitles": full_sub_dict}

        return yt_meta_dict


def get_file_info(url):
    """returns info about the url (currently extension and modality)"""
    # TODO: make this nicer
    video_extensions = ["mp4", "webm", "mov", "avi", "mkv"]
    audio_extensions = ["mp3", "wav", "m4a"]
    for ext in video_extensions:
        if url.endswith(f".{ext}"):
            return ext, "video"
    for ext in audio_extensions:
        if url.endswith(f".{ext}"):
            return ext, "audio"
    return None


class WebFileDownloader:
    """Downloader class for mp4 links"""

    def __init__(self, timeout, tmp_dir, encode_formats):
        self.timeout = timeout
        self.tmp_dir = tmp_dir
        self.encode_formats = encode_formats

    def __call__(self, url):
        modality_paths = {}

        ext, modality = get_file_info(url)
        if not os.path.isfile(url):
            resp = requests.get(url, stream=True, timeout=self.timeout)
            byts = resp.content
        else:  # local files (don't want to delete)
            with open(url, "rb") as f:
                byts = f.read()

        modality_path = f"{self.tmp_dir}/{str(uuid.uuid4())}.{ext}"
        with open(modality_path, "wb") as f:
            f.write(byts)

        modality_paths[modality] = modality_path

        if modality == "video" and self.encode_formats.get("audio", None):
            audio_format = self.encode_formats["audio"]
            audio_path = video2audio(modality_paths["video"], audio_format, self.tmp_dir)
            if audio_path is not None:
                modality_paths["audio"] = audio_path

        for modality, modality_path in modality_paths.items():
            if modality not in self.encode_formats:
                os.remove(modality_path)
                modality_path.pop(modality)

        return modality_paths, None


class YtDlpDownloader:
    """Downloader class for yt-dlp links

    yt_args:
        download_size: preferred height of video to download. Will try to download smallest video >=download_size
        download_audio_rate: same as size but with audio
        yt_metadata_args: see get_yt_metadata function docstring
    """

    # TODO: maybe we just include height and width in the metadata_args
    def __init__(self, yt_args, tmp_dir, encode_formats, cookies_file=None):
        self.metadata_args = yt_args.get("yt_metadata_args", {})
        self.video_size = yt_args.get("download_size", 360)
        self.audio_rate = yt_args.get("download_audio_rate", 44100)
        self.tmp_dir = tmp_dir
        self.encode_formats = encode_formats

        if isinstance(cookies_file, str):
<<<<<<< HEAD
            self.cookie_files = [c.strip() for c in cookies_file.split(",") if c.strip()]
        elif isinstance(cookies_file, list):
            self.cookie_files = list(cookies_file)
        elif cookies_file:
            self.cookie_files = [cookies_file]
        else:
            self.cookie_files = []

        self.cookie_index = 0
=======
            cookies_list = [c.strip() for c in cookies_file.split(",") if c.strip()]
        elif isinstance(cookies_file, list):
            cookies_list = cookies_file
        else:
            cookies_list = [cookies_file] if cookies_file else []

        if cookies_list:
            self.cookie_cycle = itertools.cycle(cookies_list)
            self.cookie_cycle_lock = Lock()
        else:
            self.cookie_cycle = None
            self.cookie_cycle_lock = None
>>>>>>> 3ca4d416

        # TODO: figure out when to do this
        # was relevant with HD videos for loading with decord
        self.specify_codec = False

    def __call__(self, url):
        import re  # ensure regex module is available in multiprocessing context

        modality_paths = {}
        clip_span = None

        match = re.match(r"^([\w-]{11})_(\d{6})_(\d{6})$", url)
        if match:
            video_id, s, e = match.groups()
            clip_span = (int(s), int(e))
            url = f"https://www.youtube.com/watch?v={video_id}"

        video_format_string = (
            f"wv*[height>={self.video_size}][ext=mp4]{'[codec=avc1]' if self.specify_codec else ''}/"
            f"w[height>={self.video_size}][ext=mp4]{'[codec=avc1]' if self.specify_codec else ''}/"
            f"bv/b[ext=mp4]{'[codec=avc1]' if self.specify_codec else ''}"
        )
        audio_fmt_string = (
            f"wa[asr>={self.audio_rate}][ext=m4a] / ba[ext=m4a]" if self.audio_rate > 0 else "ba[ext=m4a]"
        )

        cookie_file = None
<<<<<<< HEAD
        if self.cookie_files:
            cookie_file = self.cookie_files[self.cookie_index % len(self.cookie_files)]
            self.cookie_index += 1
=======
        if self.cookie_cycle is not None:
            with self.cookie_cycle_lock:
                cookie_file = next(self.cookie_cycle)
>>>>>>> 3ca4d416

        if self.encode_formats.get("audio", None):
            audio_path_m4a = f"{self.tmp_dir}/{str(uuid.uuid4())}.m4a"
            ydl_opts = {
                "outtmpl": audio_path_m4a,
                "format": audio_fmt_string,
                "quiet": True,
            }
            if cookie_file:
                ydl_opts["cookiefile"] = cookie_file
            if clip_span is not None:
                ydl_opts["download_ranges"] = download_range_func(None, [(clip_span[0], clip_span[1])])
                ydl_opts["force_keyframes_at_cuts"] = True

            err = None
            try:
                with yt_dlp.YoutubeDL(ydl_opts) as ydl:
                    ret_code = ydl.download(url)
                if ret_code != 0 or not os.path.exists(audio_path_m4a):
                    err = f"yt-dlp exited with status {ret_code}"
            except Exception as e:  # pylint: disable=(broad-except)
                err = str(e)
            if err is not None:
                print(f"video2dataset error: {err}")
                if os.path.exists(audio_path_m4a):
                    os.remove(audio_path_m4a)
            else:
                # TODO: look into this, don't think we can just do this
                # TODO: just figure out a way to download the preferred extension using yt-dlp
                # audio_path = audio_path_m4a.replace(".m4a", f".{self.encode_formats['audio']}")
                audio_path = audio_path_m4a
                modality_paths["audio"] = audio_path

        if self.encode_formats.get("video", None):
            video_path = f"{self.tmp_dir}/{str(uuid.uuid4())}.mp4"
            ydl_opts = {
                "outtmpl": video_path,
                "format": video_format_string,
                "quiet": True,
                "no_warnings": True,
            }
            if cookie_file:
                ydl_opts["cookiefile"] = cookie_file
            if clip_span is not None:
                ydl_opts["download_ranges"] = download_range_func(None, [(clip_span[0], clip_span[1])])
                ydl_opts["force_keyframes_at_cuts"] = True

            err = None
            try:
                with yt_dlp.YoutubeDL(ydl_opts) as ydl:
                    ret_code = ydl.download(url)
                if ret_code != 0 or not os.path.exists(video_path):
                    err = f"yt-dlp exited with status {ret_code}"
            except Exception as e:  # pylint: disable=(broad-except)
                err = str(e)
            if err is not None:
                print(f"video2dataset error: {err}")
                if os.path.exists(video_path):
                    os.remove(video_path)
            else:
                modality_paths["video"] = video_path

        err = None
        try:
            if self.metadata_args:
                yt_meta_dict = get_yt_meta(url, self.metadata_args)
            else:
                yt_meta_dict = {}
        except Exception as e:  # pylint: disable=(broad-except)
            err = str(e)
            yt_meta_dict = {}

        if clip_span is not None:
            yt_meta_dict["clips"] = [[clip_span[0], clip_span[1]]]

        return modality_paths, yt_meta_dict, None


class VideoDataReader:
    """Video data reader provide data for a video"""

    def __init__(self, encode_formats, tmp_dir, reading_config, cookies_file=None):
        self.webfile_downloader = WebFileDownloader(reading_config["timeout"], tmp_dir, encode_formats)
        cookies = cookies_file if cookies_file is not None else reading_config.get("cookies_file")
        self.yt_downloader = YtDlpDownloader(reading_config["yt_args"], tmp_dir, encode_formats, cookies)

    def __call__(self, row):
        key, url = row

        meta_dict = None
        try:
            # TODO: make nice function to detect what type of link we're dealing with
            if get_file_info(url):  # web file that can be directly downloaded
                modality_paths, error_message = self.webfile_downloader(url)
            else:
                modality_paths, meta_dict, error_message = self.yt_downloader(url)
        except Exception as e:  # pylint: disable=(broad-except)
            modality_paths, meta_dict, error_message = {}, None, str(e)

        streams = {}
        for modality, modality_path in modality_paths.items():
            with open(modality_path, "rb") as modality_file:
                streams[modality] = modality_file.read()
            os.remove(modality_path)

        return key, streams, meta_dict, error_message<|MERGE_RESOLUTION|>--- conflicted
+++ resolved
@@ -181,7 +181,6 @@
         self.encode_formats = encode_formats
 
         if isinstance(cookies_file, str):
-<<<<<<< HEAD
             self.cookie_files = [c.strip() for c in cookies_file.split(",") if c.strip()]
         elif isinstance(cookies_file, list):
             self.cookie_files = list(cookies_file)
@@ -191,20 +190,6 @@
             self.cookie_files = []
 
         self.cookie_index = 0
-=======
-            cookies_list = [c.strip() for c in cookies_file.split(",") if c.strip()]
-        elif isinstance(cookies_file, list):
-            cookies_list = cookies_file
-        else:
-            cookies_list = [cookies_file] if cookies_file else []
-
-        if cookies_list:
-            self.cookie_cycle = itertools.cycle(cookies_list)
-            self.cookie_cycle_lock = Lock()
-        else:
-            self.cookie_cycle = None
-            self.cookie_cycle_lock = None
->>>>>>> 3ca4d416
 
         # TODO: figure out when to do this
         # was relevant with HD videos for loading with decord
@@ -232,15 +217,9 @@
         )
 
         cookie_file = None
-<<<<<<< HEAD
         if self.cookie_files:
             cookie_file = self.cookie_files[self.cookie_index % len(self.cookie_files)]
             self.cookie_index += 1
-=======
-        if self.cookie_cycle is not None:
-            with self.cookie_cycle_lock:
-                cookie_file = next(self.cookie_cycle)
->>>>>>> 3ca4d416
 
         if self.encode_formats.get("audio", None):
             audio_path_m4a = f"{self.tmp_dir}/{str(uuid.uuid4())}.m4a"
